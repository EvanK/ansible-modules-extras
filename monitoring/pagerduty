#!/usr/bin/python

DOCUMENTATION = '''

module: pagerduty
short_description: Create PagerDuty maintenance windows
description:
    - This module will let you create PagerDuty maintenance windows
version_added: "1.2"
author: Justin Johns
requirements:
    - PagerDuty API access
options:
    state:
        description:
            - Create a maintenance window or get a list of ongoing windows.
        required: true
        default: null
        choices: [ "running", "started", "ongoing" ]
        aliases: []
    name:
        description:
            - PagerDuty unique subdomain.
        required: true
        default: null
        choices: []
        aliases: []
    user:
        description:
            - PagerDuty user ID.
        required: true
        default: null
        choices: []
        aliases: []
    passwd:
        description:
            - PagerDuty user password.
        required: true
        default: null
        choices: []
        aliases: []
    token:
        description:
            - A pagerduty token, generated on the pagerduty site. Can be used instead of
              user/passwd combination.
        required: true
        default: null
        choices: []
        aliases: []
        version_added: '1.6'
    requester_id:
        description:
            - ID of user making the request. Only needed when using a token and creating a maintenance_window.
        required: true
        default: null
        choices: []
        aliases: []
        version_added: '1.6'
    service:
        description:
            - PagerDuty service ID.
        required: false
        default: null
        choices: []
        aliases: []
    hours:
        description:
            - Length of maintenance window in hours.
        required: false
        default: 1
        choices: []
        aliases: []
    minutes:
        description:
            - Maintenance window in minutes (this is added to the hours).
        required: false
        default: 0
        choices: []
        aliases: []
        version_added: '1.6'
    desc:
        description:
            - Short description of maintenance window.
        required: false
        default: Created by Ansible
        choices: []
        aliases: []
    validate_certs:
        description:
            - If C(no), SSL certificates will not be validated. This should only be used
              on personally controlled sites using self-signed certificates.
        required: false
        default: 'yes'
        choices: ['yes', 'no']
        version_added: 1.5.1

notes:
    - This module does not yet have support to end maintenance windows.
'''

EXAMPLES='''
# List ongoing maintenance windows using a user/passwd
- pagerduty: name=companyabc user=example@example.com passwd=password123 state=ongoing

# List ongoing maintenance windows using a token
- pagerduty: name=companyabc token=xxxxxxxxxxxxxx state=ongoing

# Create a 1 hour maintenance window for service FOO123, using a user/passwd
- pagerduty: name=companyabc
             user=example@example.com
             passwd=password123
             state=running
             service=FOO123

# Create a 5 minute maintenance window for service FOO123, using a token
- pagerduty: name=companyabc
             token=xxxxxxxxxxxxxx
             hours=0
             minutes=5
             state=running
             service=FOO123


# Create a 4 hour maintenance window for service FOO123 with the description "deployment".
- pagerduty: name=companyabc
             user=example@example.com
             passwd=password123
             state=running
             service=FOO123
             hours=4
             desc=deployment
'''

import json
import datetime
import base64

def create_req(url, data, name, user, passwd, token):
    req = urllib2.Request(url, data)
    if token:
        req.add_header("Authorization", "Token token=%s" % token)
    else:
        auth = base64.encodestring('%s:%s' % (user, passwd)).replace('\n', '')
        req.add_header("Authorization", "Basic %s" % auth)

<<<<<<< HEAD
    return req
=======
def ongoing(module, name, user, passwd):
>>>>>>> 019c515a

def ongoing(name, user, passwd, token):
    url = "https://" + name + ".pagerduty.com/api/v1/maintenance_windows/ongoing"
<<<<<<< HEAD
    req = create_req(url, None, name, user, passwd, token)
    res = urllib2.urlopen(req)
    out = res.read()
=======
    auth = base64.encodestring('%s:%s' % (user, passwd)).replace('\n', '')
    headers = {"Authorization": "Basic %s" % auth}

    response, info = fetch_url(module, url, headers=headers)
    if info['status'] != 200:
        module.fail_json(msg="failed to lookup the ongoing window: %s" % info['msg'])
>>>>>>> 019c515a

    return False, response.read()


<<<<<<< HEAD
def create(name, user, passwd, token, requester_id, service, hours, minutes, desc):
=======
def create(module, name, user, passwd, service, hours, desc):
>>>>>>> 019c515a

    now = datetime.datetime.utcnow()
    later = now + datetime.timedelta(hours=int(hours), minutes=int(minutes))
    start = now.strftime("%Y-%m-%dT%H:%M:%SZ")
    end = later.strftime("%Y-%m-%dT%H:%M:%SZ")

    url = "https://" + name + ".pagerduty.com/api/v1/maintenance_windows"
<<<<<<< HEAD
    request_data = {'maintenance_window': {'start_time': start, 'end_time': end, 'description': desc, 'service_ids': [service]}}
    if requester_id:
        request_data['requester_id'] = requester_id

    data = json.dumps(request_data)

    req = create_req(url, data, name, user, passwd, token)
    req.add_header('Content-Type', 'application/json')

    res = urllib2.urlopen(req)
    out = res.read()
=======
    auth = base64.encodestring('%s:%s' % (user, passwd)).replace('\n', '')
    headers = {
        'Authorization': 'Basic %s' % auth,
        'Content-Type' : 'application/json',
    }
    data = json.dumps({'maintenance_window': {'start_time': start, 'end_time': end, 'description': desc, 'service_ids': [service]}})

    response, info = fetch_url(module, url, data=data, headers=headers, method='POST')
    if info['status'] != 200:
        module.fail_json(msg="failed to create the window: %s" % info['msg'])
>>>>>>> 019c515a

    return False, response.read()


def main():

    module = AnsibleModule(
        argument_spec=dict(
        state=dict(required=True, choices=['running', 'started', 'ongoing']),
        name=dict(required=True),
        user=dict(required=False),
        passwd=dict(required=False),
        token=dict(required=False),
        service=dict(required=False),
        requester_id=dict(required=False),
        hours=dict(default='1', required=False),
<<<<<<< HEAD
        minutes=dict(default='0', required=False),
        desc=dict(default='Created by Ansible', required=False)
=======
        desc=dict(default='Created by Ansible', required=False),
        validate_certs = dict(default='yes', type='bool'),
>>>>>>> 019c515a
        )
    )

    state = module.params['state']
    name = module.params['name']
    user = module.params['user']
    passwd = module.params['passwd']
    token = module.params['token']
    service = module.params['service']
    hours = module.params['hours']
    minutes = module.params['minutes']
    token = module.params['token']
    desc = module.params['desc']
    requester_id =  module.params['requester_id']

    if not token and not (user or passwd):
        module.fail_json(msg="neither user and passwd nor token specified")

    if state == "running" or state == "started":
        if not service:
            module.fail_json(msg="service not specified")
<<<<<<< HEAD
        (rc, out) = create(name, user, passwd, token, requester_id, service, hours, minutes, desc)

    if state == "ongoing":
        (rc, out) = ongoing(name, user, passwd, token)
=======
        (rc, out) = create(module, name, user, passwd, service, hours, desc)

    if state == "ongoing":
        (rc, out) = ongoing(module, name, user, passwd)
>>>>>>> 019c515a

    if rc != 0:
        module.fail_json(msg="failed", result=out)

    module.exit_json(msg="success", result=out)

# import module snippets
from ansible.module_utils.basic import *
from ansible.module_utils.urls import *

main()<|MERGE_RESOLUTION|>--- conflicted
+++ resolved
@@ -135,6 +135,13 @@
 import datetime
 import base64
 
+def auth_header(user, passwd, token):
+    if token:
+        return "Token token=%s" % token
+
+    auth = base64.encodestring('%s:%s' % (user, passwd)).replace('\n', '')
+    return "Basic %s" % auth
+
 def create_req(url, data, name, user, passwd, token):
     req = urllib2.Request(url, data)
     if token:
@@ -142,67 +149,40 @@
     else:
         auth = base64.encodestring('%s:%s' % (user, passwd)).replace('\n', '')
         req.add_header("Authorization", "Basic %s" % auth)
-
-<<<<<<< HEAD
     return req
-=======
-def ongoing(module, name, user, passwd):
->>>>>>> 019c515a
-
-def ongoing(name, user, passwd, token):
+
+def ongoing(module, name, user, passwd, token):
     url = "https://" + name + ".pagerduty.com/api/v1/maintenance_windows/ongoing"
-<<<<<<< HEAD
-    req = create_req(url, None, name, user, passwd, token)
-    res = urllib2.urlopen(req)
-    out = res.read()
-=======
-    auth = base64.encodestring('%s:%s' % (user, passwd)).replace('\n', '')
-    headers = {"Authorization": "Basic %s" % auth}
+    headers = {"Authorization": auth_header(user, passwd, token)}
 
     response, info = fetch_url(module, url, headers=headers)
     if info['status'] != 200:
         module.fail_json(msg="failed to lookup the ongoing window: %s" % info['msg'])
->>>>>>> 019c515a
 
     return False, response.read()
 
 
-<<<<<<< HEAD
-def create(name, user, passwd, token, requester_id, service, hours, minutes, desc):
-=======
-def create(module, name, user, passwd, service, hours, desc):
->>>>>>> 019c515a
-
+def create(module, name, user, passwd, token, requester_id, service, hours, minutes, desc):
     now = datetime.datetime.utcnow()
     later = now + datetime.timedelta(hours=int(hours), minutes=int(minutes))
     start = now.strftime("%Y-%m-%dT%H:%M:%SZ")
     end = later.strftime("%Y-%m-%dT%H:%M:%SZ")
 
     url = "https://" + name + ".pagerduty.com/api/v1/maintenance_windows"
-<<<<<<< HEAD
+    auth = base64.encodestring('%s:%s' % (user, passwd)).replace('\n', '')
+    headers = {
+        'Authorization': auth_header(user, passwd, token),
+        'Content-Type' : 'application/json',
+    }
     request_data = {'maintenance_window': {'start_time': start, 'end_time': end, 'description': desc, 'service_ids': [service]}}
     if requester_id:
         request_data['requester_id'] = requester_id
 
     data = json.dumps(request_data)
 
-    req = create_req(url, data, name, user, passwd, token)
-    req.add_header('Content-Type', 'application/json')
-
-    res = urllib2.urlopen(req)
-    out = res.read()
-=======
-    auth = base64.encodestring('%s:%s' % (user, passwd)).replace('\n', '')
-    headers = {
-        'Authorization': 'Basic %s' % auth,
-        'Content-Type' : 'application/json',
-    }
-    data = json.dumps({'maintenance_window': {'start_time': start, 'end_time': end, 'description': desc, 'service_ids': [service]}})
-
     response, info = fetch_url(module, url, data=data, headers=headers, method='POST')
     if info['status'] != 200:
         module.fail_json(msg="failed to create the window: %s" % info['msg'])
->>>>>>> 019c515a
 
     return False, response.read()
 
@@ -219,13 +199,9 @@
         service=dict(required=False),
         requester_id=dict(required=False),
         hours=dict(default='1', required=False),
-<<<<<<< HEAD
         minutes=dict(default='0', required=False),
-        desc=dict(default='Created by Ansible', required=False)
-=======
         desc=dict(default='Created by Ansible', required=False),
         validate_certs = dict(default='yes', type='bool'),
->>>>>>> 019c515a
         )
     )
 
@@ -247,17 +223,10 @@
     if state == "running" or state == "started":
         if not service:
             module.fail_json(msg="service not specified")
-<<<<<<< HEAD
-        (rc, out) = create(name, user, passwd, token, requester_id, service, hours, minutes, desc)
+        (rc, out) = create(module, name, user, passwd, token, requester_id, service, hours, minutes, desc)
 
     if state == "ongoing":
-        (rc, out) = ongoing(name, user, passwd, token)
-=======
-        (rc, out) = create(module, name, user, passwd, service, hours, desc)
-
-    if state == "ongoing":
-        (rc, out) = ongoing(module, name, user, passwd)
->>>>>>> 019c515a
+        (rc, out) = ongoing(module, name, user, passwd, token)
 
     if rc != 0:
         module.fail_json(msg="failed", result=out)
